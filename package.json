{
  "name": "yml2vocab",
  "version": "1.3.2",
  "description": "Generation of vocabulary files starting by YAML",
  "homepage": "https://github.com/w3c/yml2vocab",
  "repository": {
    "type": "git",
    "url": "https://github.com/w3c/yml2vocab"
  },
  "bugs": {
    "url": "https://github.com/w3c/yml2vocab/issues"
  },
  "files": [
    "LICENSE.md",
    "README.md",
    "CHANGES.md",
    "dist/**/*"
  ],
  "main": "dist/index.js",
  "types": "dist/index.d.ts",
  "bin": "dist/main.js",
  "engines": {
    "node": ">=16.0.0"
  },
  "scripts": {
    "generate": "node_modules/.bin/ts-node main.ts",
    "test_security": "node_modules/.bin/ts-node main.ts -v example/security.yml -t example/security_template.html -c",
    "test_vcdm": "node_modules/.bin/ts-node main.ts -v example/credentials.yml -t example/template.html -c",
<<<<<<< HEAD
    "test": "node_modules/.bin/ts-node main.ts -v example/test.yml -t example/test_template.html -c",
=======
    "test_local": "node_modules/.bin/ts-node main.ts -v local/tests/test.yml -t local/tests/test_template.html",
>>>>>>> a2a7df10
    "docs": "./node_modules/.bin/typedoc main.js index.ts lib/*",
    "distribute": "tsc; git commit -a -m \"New distribution\" ; git push",
    "preview_vcdm": "node_modules/.bin/ts-node main.ts -v previews/vcdm/vocabulary.yml -t previews/vcdm/template.html",
    "preview_di": "node_modules/.bin/ts-node main.ts -v previews/di/vocabulary.yml -t previews/di/template.html"
  },
  "author": "Ivan Herman <ivan@w3.org> (https://www.w3.org/People/Ivan/)",
  "license": "W3C-20150513",
  "dependencies": {
    "ajv": "^8.11.0",
    "ajv-formats": "^2.1.1",
    "commander": "^9.4.1",
    "jsdom": "^20.0.0",
    "yaml": "^2.1.3"
  },
  "devDependencies": {
    "@types/commander": "^2.12.2",
    "@types/jsdom": "^20.0.0",
    "@types/node": "^18.15.7",
    "@typescript-eslint/eslint-plugin": "^5.37.0",
    "@typescript-eslint/parser": "^5.37.0",
    "typescript": "^5.0.2",
    "eslint": "^8.23.1",
    "ts-node": "^10.9.1",
    "typedoc": "^0.23.22"
  }
}<|MERGE_RESOLUTION|>--- conflicted
+++ resolved
@@ -26,11 +26,8 @@
     "generate": "node_modules/.bin/ts-node main.ts",
     "test_security": "node_modules/.bin/ts-node main.ts -v example/security.yml -t example/security_template.html -c",
     "test_vcdm": "node_modules/.bin/ts-node main.ts -v example/credentials.yml -t example/template.html -c",
-<<<<<<< HEAD
     "test": "node_modules/.bin/ts-node main.ts -v example/test.yml -t example/test_template.html -c",
-=======
     "test_local": "node_modules/.bin/ts-node main.ts -v local/tests/test.yml -t local/tests/test_template.html",
->>>>>>> a2a7df10
     "docs": "./node_modules/.bin/typedoc main.js index.ts lib/*",
     "distribute": "tsc; git commit -a -m \"New distribution\" ; git push",
     "preview_vcdm": "node_modules/.bin/ts-node main.ts -v previews/vcdm/vocabulary.yml -t previews/vcdm/template.html",
