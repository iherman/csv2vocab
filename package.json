--- conflicted
+++ resolved
@@ -28,13 +28,8 @@
     "test_vcdm": "node_modules/.bin/ts-node main.ts -v example/credentials.yml -t example/template.html -c",
     "docs": "./node_modules/.bin/typedoc main.js index.ts lib/*",
     "distribute": "tsc; git commit -a -m \"New distribution\" ; git push",
-<<<<<<< HEAD
-    "preview_vcdm": "node_modules/.bin/ts-node main.ts -v previews/vcdm/vocabulary.yml -t previews/vcdm/template.html", 
-    "preview_di": "node_modules/.bin/ts-node main.ts -v previews/di/vocabulary.yml -t previews/di/template.html" 
-=======
     "preview_vcdm": "node_modules/.bin/ts-node main.ts -v previews/vcdm/vocabulary.yml -t previews/vcdm/template.html",
     "preview_di": "node_modules/.bin/ts-node main.ts -v previews/di/vocabulary.yml -t previews/di/template.html"
->>>>>>> 3b9839a8
   },
   "author": "Ivan Herman <ivan@w3.org> (https://www.w3.org/People/Ivan/)",
   "license": "W3C-20150513",
